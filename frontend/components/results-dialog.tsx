--- conflicted
+++ resolved
@@ -8,10 +8,8 @@
 import { Tabs, TabsContent, TabsList, TabsTrigger } from "@/components/ui/tabs"
 import { Avatar, AvatarFallback } from "@/components/ui/avatar"
 import { ScrollArea } from "@/components/ui/scroll-area"
-<<<<<<< HEAD
 import { Github, Star, GitCommit, AlertTriangle, CheckCircle, XCircle } from "lucide-react"
 import type { JobPosting, Candidate, ExtractedLink, Repository, ReadmeComparison } from "@/app/dashboard/page"
-=======
 import { Button } from "@/components/ui/button"
 import {
   Github,
@@ -141,8 +139,6 @@
   technicalProficiency?: TechnicalProficiencyData
   codeProficiency?: any
 }
->>>>>>> 83eddf48
-
 interface ResultsDialogProps {
   job: JobPosting
   open: boolean
